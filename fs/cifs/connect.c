--- conflicted
+++ resolved
@@ -2149,14 +2149,10 @@
 }
 
 static inline struct tcon_link *
-<<<<<<< HEAD
-cifs_sb_master_tlink(struct cifs_sb_info *cifs_sb);
-=======
 cifs_sb_master_tlink(struct cifs_sb_info *cifs_sb)
 {
 	return cifs_sb->master_tlink;
 }
->>>>>>> 56299378
 
 static int
 compare_mount_options(struct super_block *sb, struct cifs_mnt_data *mnt_data)
@@ -2197,7 +2193,6 @@
 	return 1;
 }
 
-<<<<<<< HEAD
 int
 cifs_match_super(struct super_block *sb, void *data)
 {
@@ -2251,61 +2246,6 @@
 }
 
 int
-=======
-int
-cifs_match_super(struct super_block *sb, void *data)
-{
-	struct cifs_mnt_data *mnt_data = (struct cifs_mnt_data *)data;
-	struct smb_vol *volume_info;
-	struct cifs_sb_info *cifs_sb;
-	struct TCP_Server_Info *tcp_srv;
-	struct cifs_ses *ses;
-	struct cifs_tcon *tcon;
-	struct tcon_link *tlink;
-	struct sockaddr_storage addr;
-	int rc = 0;
-
-	memset(&addr, 0, sizeof(struct sockaddr_storage));
-
-	spin_lock(&cifs_tcp_ses_lock);
-	cifs_sb = CIFS_SB(sb);
-	tlink = cifs_get_tlink(cifs_sb_master_tlink(cifs_sb));
-	if (IS_ERR(tlink)) {
-		spin_unlock(&cifs_tcp_ses_lock);
-		return rc;
-	}
-	tcon = tlink_tcon(tlink);
-	ses = tcon->ses;
-	tcp_srv = ses->server;
-
-	volume_info = mnt_data->vol;
-
-	if (!volume_info->UNCip || !volume_info->UNC)
-		goto out;
-
-	rc = cifs_fill_sockaddr((struct sockaddr *)&addr,
-				volume_info->UNCip,
-				strlen(volume_info->UNCip),
-				volume_info->port);
-	if (!rc)
-		goto out;
-
-	if (!match_server(tcp_srv, (struct sockaddr *)&addr, volume_info) ||
-	    !match_session(ses, volume_info) ||
-	    !match_tcon(tcon, volume_info->UNC)) {
-		rc = 0;
-		goto out;
-	}
-
-	rc = compare_mount_options(sb, mnt_data);
-out:
-	cifs_put_tlink(tlink);
-	spin_unlock(&cifs_tcp_ses_lock);
-	return rc;
-}
-
-int
->>>>>>> 56299378
 get_dfs_path(int xid, struct cifs_ses *pSesInfo, const char *old_path,
 	     const struct nls_table *nls_codepage, unsigned int *pnum_referrals,
 	     struct dfs_info3_param **preferrals, int remap)
@@ -3272,11 +3212,7 @@
 	pSMB->AndXCommand = 0xFF;
 	pSMB->Flags = cpu_to_le16(TCON_EXTENDED_SECINFO);
 	bcc_ptr = &pSMB->Password[0];
-<<<<<<< HEAD
-	if ((ses->server->sec_mode) & SECMODE_USER) {
-=======
 	if (!tcon || (ses->server->sec_mode & SECMODE_USER)) {
->>>>>>> 56299378
 		pSMB->PasswordLength = cpu_to_le16(1);	/* minimum */
 		*bcc_ptr = 0; /* password is null byte */
 		bcc_ptr++;              /* skip password */
@@ -3555,15 +3491,6 @@
 	return tcon;
 }
 
-<<<<<<< HEAD
-static inline struct tcon_link *
-cifs_sb_master_tlink(struct cifs_sb_info *cifs_sb)
-{
-	return cifs_sb->master_tlink;
-}
-
-=======
->>>>>>> 56299378
 struct cifs_tcon *
 cifs_sb_master_tcon(struct cifs_sb_info *cifs_sb)
 {
