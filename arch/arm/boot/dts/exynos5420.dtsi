/*
 * SAMSUNG EXYNOS5420 SoC device tree source
 *
 * Copyright (c) 2013 Samsung Electronics Co., Ltd.
 *		http://www.samsung.com
 *
 * SAMSUNG EXYNOS54200 SoC device nodes are listed in this file.
 * EXYNOS5420 based board files can include this file and provide
 * values for board specfic bindings.
 *
 * This program is free software; you can redistribute it and/or modify
 * it under the terms of the GNU General Public License version 2 as
 * published by the Free Software Foundation.
 */

#include <dt-bindings/clock/exynos5420.h>
#include "exynos5.dtsi"
#include "exynos5420-pinctrl.dtsi"

#include <dt-bindings/clock/exynos-audss-clk.h>

/ {
	compatible = "samsung,exynos5420", "samsung,exynos5";

	aliases {
		mshc0 = &mmc_0;
		mshc1 = &mmc_1;
		mshc2 = &mmc_2;
		pinctrl0 = &pinctrl_0;
		pinctrl1 = &pinctrl_1;
		pinctrl2 = &pinctrl_2;
		pinctrl3 = &pinctrl_3;
		pinctrl4 = &pinctrl_4;
		i2c0 = &i2c_0;
		i2c1 = &i2c_1;
		i2c2 = &i2c_2;
		i2c3 = &i2c_3;
		i2c4 = &hsi2c_4;
		i2c5 = &hsi2c_5;
		i2c6 = &hsi2c_6;
		i2c7 = &hsi2c_7;
		i2c8 = &hsi2c_8;
		i2c9 = &hsi2c_9;
		i2c10 = &hsi2c_10;
		gsc0 = &gsc_0;
		gsc1 = &gsc_1;
		spi0 = &spi_0;
		spi1 = &spi_1;
		spi2 = &spi_2;
		usbdrdphy0 = &usbdrd_phy0;
		usbdrdphy1 = &usbdrd_phy1;
	};

	cpus {
		#address-cells = <1>;
		#size-cells = <0>;

		cpu0: cpu@0 {
			device_type = "cpu";
			compatible = "arm,cortex-a15";
			reg = <0x0>;
			clock-frequency = <1800000000>;
			cci-control-port = <&cci_control1>;
		};

		cpu1: cpu@1 {
			device_type = "cpu";
			compatible = "arm,cortex-a15";
			reg = <0x1>;
			clock-frequency = <1800000000>;
			cci-control-port = <&cci_control1>;
		};

		cpu2: cpu@2 {
			device_type = "cpu";
			compatible = "arm,cortex-a15";
			reg = <0x2>;
			clock-frequency = <1800000000>;
			cci-control-port = <&cci_control1>;
		};

		cpu3: cpu@3 {
			device_type = "cpu";
			compatible = "arm,cortex-a15";
			reg = <0x3>;
			clock-frequency = <1800000000>;
			cci-control-port = <&cci_control1>;
		};

		cpu4: cpu@100 {
			device_type = "cpu";
			compatible = "arm,cortex-a7";
			reg = <0x100>;
			clock-frequency = <1000000000>;
			cci-control-port = <&cci_control0>;
		};

		cpu5: cpu@101 {
			device_type = "cpu";
			compatible = "arm,cortex-a7";
			reg = <0x101>;
			clock-frequency = <1000000000>;
			cci-control-port = <&cci_control0>;
		};

		cpu6: cpu@102 {
			device_type = "cpu";
			compatible = "arm,cortex-a7";
			reg = <0x102>;
			clock-frequency = <1000000000>;
			cci-control-port = <&cci_control0>;
		};

		cpu7: cpu@103 {
			device_type = "cpu";
			compatible = "arm,cortex-a7";
			reg = <0x103>;
			clock-frequency = <1000000000>;
			cci-control-port = <&cci_control0>;
		};
	};

	cci@10d20000 {
		compatible = "arm,cci-400";
		#address-cells = <1>;
		#size-cells = <1>;
		reg = <0x10d20000 0x1000>;
		ranges = <0x0 0x10d20000 0x6000>;

		cci_control0: slave-if@4000 {
			compatible = "arm,cci-400-ctrl-if";
			interface-type = "ace";
			reg = <0x4000 0x1000>;
		};
		cci_control1: slave-if@5000 {
			compatible = "arm,cci-400-ctrl-if";
			interface-type = "ace";
			reg = <0x5000 0x1000>;
		};
	};

	sysram@02020000 {
		compatible = "mmio-sram";
		reg = <0x02020000 0x54000>;
		#address-cells = <1>;
		#size-cells = <1>;
		ranges = <0 0x02020000 0x54000>;

		smp-sysram@0 {
			compatible = "samsung,exynos4210-sysram";
			reg = <0x0 0x1000>;
		};

		smp-sysram@53000 {
			compatible = "samsung,exynos4210-sysram-ns";
			reg = <0x53000 0x1000>;
		};
	};

	clock: clock-controller@10010000 {
		compatible = "samsung,exynos5420-clock";
		reg = <0x10010000 0x30000>;
		#clock-cells = <1>;
	};

	clock_audss: audss-clock-controller@3810000 {
		compatible = "samsung,exynos5420-audss-clock";
		reg = <0x03810000 0x0C>;
		#clock-cells = <1>;
		clocks = <&clock CLK_FIN_PLL>, <&clock CLK_FOUT_EPLL>,
			 <&clock CLK_SCLK_MAUDIO0>, <&clock CLK_SCLK_MAUPCM0>;
		clock-names = "pll_ref", "pll_in", "sclk_audio", "sclk_pcm_in";
	};

	mfc: codec@11000000 {
		compatible = "samsung,mfc-v7";
		reg = <0x11000000 0x10000>;
		interrupts = <0 96 0>;
		clocks = <&clock CLK_MFC>;
		clock-names = "mfc";
		samsung,power-domain = <&mfc_pd>;
	};

	mmc_0: mmc@12200000 {
		compatible = "samsung,exynos5420-dw-mshc-smu";
		interrupts = <0 75 0>;
		#address-cells = <1>;
		#size-cells = <0>;
		reg = <0x12200000 0x2000>;
		clocks = <&clock CLK_MMC0>, <&clock CLK_SCLK_MMC0>;
		clock-names = "biu", "ciu";
		fifo-depth = <0x40>;
		status = "disabled";
	};

	mmc_1: mmc@12210000 {
		compatible = "samsung,exynos5420-dw-mshc-smu";
		interrupts = <0 76 0>;
		#address-cells = <1>;
		#size-cells = <0>;
		reg = <0x12210000 0x2000>;
		clocks = <&clock CLK_MMC1>, <&clock CLK_SCLK_MMC1>;
		clock-names = "biu", "ciu";
		fifo-depth = <0x40>;
		status = "disabled";
	};

	mmc_2: mmc@12220000 {
		compatible = "samsung,exynos5420-dw-mshc";
		interrupts = <0 77 0>;
		#address-cells = <1>;
		#size-cells = <0>;
		reg = <0x12220000 0x1000>;
		clocks = <&clock CLK_MMC2>, <&clock CLK_SCLK_MMC2>;
		clock-names = "biu", "ciu";
		fifo-depth = <0x40>;
		status = "disabled";
	};

	mct: mct@101C0000 {
		compatible = "samsung,exynos4210-mct";
		reg = <0x101C0000 0x800>;
		interrupt-controller;
		#interrups-cells = <1>;
		interrupt-parent = <&mct_map>;
		interrupts = <0>, <1>, <2>, <3>, <4>, <5>, <6>, <7>,
				<8>, <9>, <10>, <11>;
		clocks = <&clock CLK_FIN_PLL>, <&clock CLK_MCT>;
		clock-names = "fin_pll", "mct";

		mct_map: mct-map {
			#interrupt-cells = <1>;
			#address-cells = <0>;
			#size-cells = <0>;
			interrupt-map = <0 &combiner 23 3>,
					<1 &combiner 23 4>,
					<2 &combiner 25 2>,
					<3 &combiner 25 3>,
					<4 &gic 0 120 0>,
					<5 &gic 0 121 0>,
					<6 &gic 0 122 0>,
					<7 &gic 0 123 0>,
					<8 &gic 0 128 0>,
					<9 &gic 0 129 0>,
					<10 &gic 0 130 0>,
					<11 &gic 0 131 0>;
		};
	};

	gsc_pd: power-domain@10044000 {
		compatible = "samsung,exynos4210-pd";
		reg = <0x10044000 0x20>;
	};

	isp_pd: power-domain@10044020 {
		compatible = "samsung,exynos4210-pd";
		reg = <0x10044020 0x20>;
	};

	mfc_pd: power-domain@10044060 {
		compatible = "samsung,exynos4210-pd";
		reg = <0x10044060 0x20>;
	};

	disp_pd: power-domain@100440C0 {
		compatible = "samsung,exynos4210-pd";
		reg = <0x100440C0 0x20>;
	};

	msc_pd: power-domain@10044120 {
		compatible = "samsung,exynos4210-pd";
		reg = <0x10044120 0x20>;
	};

	pinctrl_0: pinctrl@13400000 {
		compatible = "samsung,exynos5420-pinctrl";
		reg = <0x13400000 0x1000>;
		interrupts = <0 45 0>;

		wakeup-interrupt-controller {
			compatible = "samsung,exynos4210-wakeup-eint";
			interrupt-parent = <&gic>;
			interrupts = <0 32 0>;
		};
	};

	pinctrl_1: pinctrl@13410000 {
		compatible = "samsung,exynos5420-pinctrl";
		reg = <0x13410000 0x1000>;
		interrupts = <0 78 0>;
	};

	pinctrl_2: pinctrl@14000000 {
		compatible = "samsung,exynos5420-pinctrl";
		reg = <0x14000000 0x1000>;
		interrupts = <0 46 0>;
	};

	pinctrl_3: pinctrl@14010000 {
		compatible = "samsung,exynos5420-pinctrl";
		reg = <0x14010000 0x1000>;
		interrupts = <0 50 0>;
	};

	pinctrl_4: pinctrl@03860000 {
		compatible = "samsung,exynos5420-pinctrl";
		reg = <0x03860000 0x1000>;
		interrupts = <0 47 0>;
	};

	rtc: rtc@101E0000 {
		clocks = <&clock CLK_RTC>;
		clock-names = "rtc";
		status = "disabled";
	};

	amba {
		#address-cells = <1>;
		#size-cells = <1>;
		compatible = "arm,amba-bus";
		interrupt-parent = <&gic>;
		ranges;

		adma: adma@03880000 {
			compatible = "arm,pl330", "arm,primecell";
			reg = <0x03880000 0x1000>;
			interrupts = <0 110 0>;
			clocks = <&clock_audss EXYNOS_ADMA>;
			clock-names = "apb_pclk";
			#dma-cells = <1>;
			#dma-channels = <6>;
			#dma-requests = <16>;
		};

		pdma0: pdma@121A0000 {
			compatible = "arm,pl330", "arm,primecell";
			reg = <0x121A0000 0x1000>;
			interrupts = <0 34 0>;
			clocks = <&clock CLK_PDMA0>;
			clock-names = "apb_pclk";
			#dma-cells = <1>;
			#dma-channels = <8>;
			#dma-requests = <32>;
		};

		pdma1: pdma@121B0000 {
			compatible = "arm,pl330", "arm,primecell";
			reg = <0x121B0000 0x1000>;
			interrupts = <0 35 0>;
			clocks = <&clock CLK_PDMA1>;
			clock-names = "apb_pclk";
			#dma-cells = <1>;
			#dma-channels = <8>;
			#dma-requests = <32>;
		};

		mdma0: mdma@10800000 {
			compatible = "arm,pl330", "arm,primecell";
			reg = <0x10800000 0x1000>;
			interrupts = <0 33 0>;
			clocks = <&clock CLK_MDMA0>;
			clock-names = "apb_pclk";
			#dma-cells = <1>;
			#dma-channels = <8>;
			#dma-requests = <1>;
		};

		mdma1: mdma@11C10000 {
			compatible = "arm,pl330", "arm,primecell";
			reg = <0x11C10000 0x1000>;
			interrupts = <0 124 0>;
			clocks = <&clock CLK_MDMA1>;
			clock-names = "apb_pclk";
			#dma-cells = <1>;
			#dma-channels = <8>;
			#dma-requests = <1>;
			/*
			 * MDMA1 can support both secure and non-secure
			 * AXI transactions. When this is enabled in the kernel
			 * for boards that run in secure mode, we are getting
			 * imprecise external aborts causing the kernel to oops.
			 */
			status = "disabled";
		};
	};

	i2s0: i2s@03830000 {
		compatible = "samsung,exynos5420-i2s";
		reg = <0x03830000 0x100>;
		dmas = <&adma 0
			&adma 2
			&adma 1>;
		dma-names = "tx", "rx", "tx-sec";
		clocks = <&clock_audss EXYNOS_I2S_BUS>,
			<&clock_audss EXYNOS_I2S_BUS>,
			<&clock_audss EXYNOS_SCLK_I2S>;
		clock-names = "iis", "i2s_opclk0", "i2s_opclk1";
		samsung,idma-addr = <0x03000000>;
		pinctrl-names = "default";
		pinctrl-0 = <&i2s0_bus>;
		status = "disabled";
	};

	i2s1: i2s@12D60000 {
		compatible = "samsung,exynos5420-i2s";
		reg = <0x12D60000 0x100>;
		dmas = <&pdma1 12
			&pdma1 11>;
		dma-names = "tx", "rx";
		clocks = <&clock CLK_I2S1>, <&clock CLK_SCLK_I2S1>;
		clock-names = "iis", "i2s_opclk0";
		pinctrl-names = "default";
		pinctrl-0 = <&i2s1_bus>;
		status = "disabled";
	};

	i2s2: i2s@12D70000 {
		compatible = "samsung,exynos5420-i2s";
		reg = <0x12D70000 0x100>;
		dmas = <&pdma0 12
			&pdma0 11>;
		dma-names = "tx", "rx";
		clocks = <&clock CLK_I2S2>, <&clock CLK_SCLK_I2S2>;
		clock-names = "iis", "i2s_opclk0";
		pinctrl-names = "default";
		pinctrl-0 = <&i2s2_bus>;
		status = "disabled";
	};

	spi_0: spi@12d20000 {
		compatible = "samsung,exynos4210-spi";
		reg = <0x12d20000 0x100>;
		interrupts = <0 68 0>;
		dmas = <&pdma0 5
			&pdma0 4>;
		dma-names = "tx", "rx";
		#address-cells = <1>;
		#size-cells = <0>;
		pinctrl-names = "default";
		pinctrl-0 = <&spi0_bus>;
		clocks = <&clock CLK_SPI0>, <&clock CLK_SCLK_SPI0>;
		clock-names = "spi", "spi_busclk0";
		status = "disabled";
	};

	spi_1: spi@12d30000 {
		compatible = "samsung,exynos4210-spi";
		reg = <0x12d30000 0x100>;
		interrupts = <0 69 0>;
		dmas = <&pdma1 5
			&pdma1 4>;
		dma-names = "tx", "rx";
		#address-cells = <1>;
		#size-cells = <0>;
		pinctrl-names = "default";
		pinctrl-0 = <&spi1_bus>;
		clocks = <&clock CLK_SPI1>, <&clock CLK_SCLK_SPI1>;
		clock-names = "spi", "spi_busclk0";
		status = "disabled";
	};

	spi_2: spi@12d40000 {
		compatible = "samsung,exynos4210-spi";
		reg = <0x12d40000 0x100>;
		interrupts = <0 70 0>;
		dmas = <&pdma0 7
			&pdma0 6>;
		dma-names = "tx", "rx";
		#address-cells = <1>;
		#size-cells = <0>;
		pinctrl-names = "default";
		pinctrl-0 = <&spi2_bus>;
		clocks = <&clock CLK_SPI2>, <&clock CLK_SCLK_SPI2>;
		clock-names = "spi", "spi_busclk0";
		status = "disabled";
	};

	uart_0: serial@12C00000 {
		clocks = <&clock CLK_UART0>, <&clock CLK_SCLK_UART0>;
		clock-names = "uart", "clk_uart_baud0";
	};

	uart_1: serial@12C10000 {
		clocks = <&clock CLK_UART1>, <&clock CLK_SCLK_UART1>;
		clock-names = "uart", "clk_uart_baud0";
	};

	uart_2: serial@12C20000 {
		clocks = <&clock CLK_UART2>, <&clock CLK_SCLK_UART2>;
		clock-names = "uart", "clk_uart_baud0";
	};

	uart_3: serial@12C30000 {
		clocks = <&clock CLK_UART3>, <&clock CLK_SCLK_UART3>;
		clock-names = "uart", "clk_uart_baud0";
	};

	pwm: pwm@12dd0000 {
		compatible = "samsung,exynos4210-pwm";
		reg = <0x12dd0000 0x100>;
		samsung,pwm-outputs = <0>, <1>, <2>, <3>;
		#pwm-cells = <3>;
		clocks = <&clock CLK_PWM>;
		clock-names = "timers";
	};

	dp_phy: video-phy@10040728 {
		compatible = "samsung,exynos5250-dp-video-phy";
		reg = <0x10040728 4>;
		#phy-cells = <0>;
	};

	dp: dp-controller@145B0000 {
		clocks = <&clock CLK_DP1>;
		clock-names = "dp";
		phys = <&dp_phy>;
		phy-names = "dp";
	};

	fimd: fimd@14400000 {
		samsung,power-domain = <&disp_pd>;
		clocks = <&clock CLK_SCLK_FIMD1>, <&clock CLK_FIMD1>;
		clock-names = "sclk_fimd", "fimd";
	};

	adc: adc@12D10000 {
		compatible = "samsung,exynos-adc-v2";
		reg = <0x12D10000 0x100>, <0x10040720 0x4>;
		interrupts = <0 106 0>;
		clocks = <&clock CLK_TSADC>;
		clock-names = "adc";
		#io-channel-cells = <1>;
		io-channel-ranges;
		status = "disabled";
	};

	i2c_0: i2c@12C60000 {
		compatible = "samsung,s3c2440-i2c";
		reg = <0x12C60000 0x100>;
		interrupts = <0 56 0>;
		#address-cells = <1>;
		#size-cells = <0>;
		clocks = <&clock CLK_I2C0>;
		clock-names = "i2c";
		pinctrl-names = "default";
		pinctrl-0 = <&i2c0_bus>;
		status = "disabled";
	};

	i2c_1: i2c@12C70000 {
		compatible = "samsung,s3c2440-i2c";
		reg = <0x12C70000 0x100>;
		interrupts = <0 57 0>;
		#address-cells = <1>;
		#size-cells = <0>;
		clocks = <&clock CLK_I2C1>;
		clock-names = "i2c";
		pinctrl-names = "default";
		pinctrl-0 = <&i2c1_bus>;
		status = "disabled";
	};

	i2c_2: i2c@12C80000 {
		compatible = "samsung,s3c2440-i2c";
		reg = <0x12C80000 0x100>;
		interrupts = <0 58 0>;
		#address-cells = <1>;
		#size-cells = <0>;
		clocks = <&clock CLK_I2C2>;
		clock-names = "i2c";
		pinctrl-names = "default";
		pinctrl-0 = <&i2c2_bus>;
		status = "disabled";
	};

	i2c_3: i2c@12C90000 {
		compatible = "samsung,s3c2440-i2c";
		reg = <0x12C90000 0x100>;
		interrupts = <0 59 0>;
		#address-cells = <1>;
		#size-cells = <0>;
		clocks = <&clock CLK_I2C3>;
		clock-names = "i2c";
		pinctrl-names = "default";
		pinctrl-0 = <&i2c3_bus>;
		status = "disabled";
	};

	hsi2c_4: i2c@12CA0000 {
		compatible = "samsung,exynos5-hsi2c";
		reg = <0x12CA0000 0x1000>;
		interrupts = <0 60 0>;
		#address-cells = <1>;
		#size-cells = <0>;
		pinctrl-names = "default";
		pinctrl-0 = <&i2c4_hs_bus>;
		clocks = <&clock CLK_USI0>;
		clock-names = "hsi2c";
		status = "disabled";
	};

	hsi2c_5: i2c@12CB0000 {
		compatible = "samsung,exynos5-hsi2c";
		reg = <0x12CB0000 0x1000>;
		interrupts = <0 61 0>;
		#address-cells = <1>;
		#size-cells = <0>;
		pinctrl-names = "default";
		pinctrl-0 = <&i2c5_hs_bus>;
		clocks = <&clock CLK_USI1>;
		clock-names = "hsi2c";
		status = "disabled";
	};

	hsi2c_6: i2c@12CC0000 {
		compatible = "samsung,exynos5-hsi2c";
		reg = <0x12CC0000 0x1000>;
		interrupts = <0 62 0>;
		#address-cells = <1>;
		#size-cells = <0>;
		pinctrl-names = "default";
		pinctrl-0 = <&i2c6_hs_bus>;
		clocks = <&clock CLK_USI2>;
		clock-names = "hsi2c";
		status = "disabled";
	};

	hsi2c_7: i2c@12CD0000 {
		compatible = "samsung,exynos5-hsi2c";
		reg = <0x12CD0000 0x1000>;
		interrupts = <0 63 0>;
		#address-cells = <1>;
		#size-cells = <0>;
		pinctrl-names = "default";
		pinctrl-0 = <&i2c7_hs_bus>;
		clocks = <&clock CLK_USI3>;
		clock-names = "hsi2c";
		status = "disabled";
	};

	hsi2c_8: i2c@12E00000 {
		compatible = "samsung,exynos5-hsi2c";
		reg = <0x12E00000 0x1000>;
		interrupts = <0 87 0>;
		#address-cells = <1>;
		#size-cells = <0>;
		pinctrl-names = "default";
		pinctrl-0 = <&i2c8_hs_bus>;
		clocks = <&clock CLK_USI4>;
		clock-names = "hsi2c";
		status = "disabled";
	};

	hsi2c_9: i2c@12E10000 {
		compatible = "samsung,exynos5-hsi2c";
		reg = <0x12E10000 0x1000>;
		interrupts = <0 88 0>;
		#address-cells = <1>;
		#size-cells = <0>;
		pinctrl-names = "default";
		pinctrl-0 = <&i2c9_hs_bus>;
		clocks = <&clock CLK_USI5>;
		clock-names = "hsi2c";
		status = "disabled";
	};

	hsi2c_10: i2c@12E20000 {
		compatible = "samsung,exynos5-hsi2c";
		reg = <0x12E20000 0x1000>;
		interrupts = <0 203 0>;
		#address-cells = <1>;
		#size-cells = <0>;
		pinctrl-names = "default";
		pinctrl-0 = <&i2c10_hs_bus>;
		clocks = <&clock CLK_USI6>;
		clock-names = "hsi2c";
		status = "disabled";
	};

	hdmi: hdmi@14530000 {
		compatible = "samsung,exynos5420-hdmi";
		reg = <0x14530000 0x70000>;
		interrupts = <0 95 0>;
		clocks = <&clock CLK_HDMI>, <&clock CLK_SCLK_HDMI>,
			 <&clock CLK_DOUT_PIXEL>, <&clock CLK_SCLK_HDMIPHY>,
			 <&clock CLK_MOUT_HDMI>;
		clock-names = "hdmi", "sclk_hdmi", "sclk_pixel",
			"sclk_hdmiphy", "mout_hdmi";
		phy = <&hdmiphy>;
		samsung,syscon-phandle = <&pmu_system_controller>;
		status = "disabled";
	};

	hdmiphy: hdmiphy@145D0000 {
		reg = <0x145D0000 0x20>;
	};

	mixer: mixer@14450000 {
		compatible = "samsung,exynos5420-mixer";
		reg = <0x14450000 0x10000>;
		interrupts = <0 94 0>;
		clocks = <&clock CLK_MIXER>, <&clock CLK_SCLK_HDMI>;
		clock-names = "mixer", "sclk_hdmi";
	};

	gsc_0: video-scaler@13e00000 {
		compatible = "samsung,exynos5-gsc";
		reg = <0x13e00000 0x1000>;
		interrupts = <0 85 0>;
		clocks = <&clock CLK_GSCL0>;
		clock-names = "gscl";
		samsung,power-domain = <&gsc_pd>;
	};

	gsc_1: video-scaler@13e10000 {
		compatible = "samsung,exynos5-gsc";
		reg = <0x13e10000 0x1000>;
		interrupts = <0 86 0>;
		clocks = <&clock CLK_GSCL1>;
		clock-names = "gscl";
		samsung,power-domain = <&gsc_pd>;
	};

	pmu_system_controller: system-controller@10040000 {
		compatible = "samsung,exynos5420-pmu", "syscon";
		reg = <0x10040000 0x5000>;
	};

	sysreg_system_controller: syscon@10050000 {
		compatible = "samsung,exynos5-sysreg", "syscon";
		reg = <0x10050000 0x5000>;
	};

	tmu_cpu0: tmu@10060000 {
		compatible = "samsung,exynos5420-tmu";
		reg = <0x10060000 0x100>;
		interrupts = <0 65 0>;
		clocks = <&clock CLK_TMU>;
		clock-names = "tmu_apbif";
	};

	tmu_cpu1: tmu@10064000 {
		compatible = "samsung,exynos5420-tmu";
		reg = <0x10064000 0x100>;
		interrupts = <0 183 0>;
		clocks = <&clock CLK_TMU>;
		clock-names = "tmu_apbif";
	};

	tmu_cpu2: tmu@10068000 {
		compatible = "samsung,exynos5420-tmu-ext-triminfo";
		reg = <0x10068000 0x100>, <0x1006c000 0x4>;
		interrupts = <0 184 0>;
		clocks = <&clock CLK_TMU>, <&clock CLK_TMU>;
		clock-names = "tmu_apbif", "tmu_triminfo_apbif";
	};

	tmu_cpu3: tmu@1006c000 {
		compatible = "samsung,exynos5420-tmu-ext-triminfo";
		reg = <0x1006c000 0x100>, <0x100a0000 0x4>;
		interrupts = <0 185 0>;
		clocks = <&clock CLK_TMU>, <&clock CLK_TMU_GPU>;
		clock-names = "tmu_apbif", "tmu_triminfo_apbif";
	};

	tmu_gpu: tmu@100a0000 {
		compatible = "samsung,exynos5420-tmu-ext-triminfo";
		reg = <0x100a0000 0x100>, <0x10068000 0x4>;
		interrupts = <0 215 0>;
		clocks = <&clock CLK_TMU_GPU>, <&clock CLK_TMU>;
		clock-names = "tmu_apbif", "tmu_triminfo_apbif";
	};

        watchdog: watchdog@101D0000 {
		compatible = "samsung,exynos5420-wdt";
		reg = <0x101D0000 0x100>;
		interrupts = <0 42 0>;
		clocks = <&clock CLK_WDT>;
		clock-names = "watchdog";
		samsung,syscon-phandle = <&pmu_system_controller>;
        };

	sss: sss@10830000 {
		compatible = "samsung,exynos4210-secss";
		reg = <0x10830000 0x10000>;
		interrupts = <0 112 0>;
		clocks = <&clock CLK_SSS>;
		clock-names = "secss";
<<<<<<< HEAD
=======
	};

	usbdrd3_0: usb@12000000 {
		compatible = "samsung,exynos5250-dwusb3";
		clocks = <&clock CLK_USBD300>;
		clock-names = "usbdrd30";
		#address-cells = <1>;
		#size-cells = <1>;
		ranges;

		dwc3 {
			compatible = "snps,dwc3";
			reg = <0x12000000 0x10000>;
			interrupts = <0 72 0>;
			phys = <&usbdrd_phy0 0>, <&usbdrd_phy0 1>;
			phy-names = "usb2-phy", "usb3-phy";
		};
	};

	usbdrd_phy0: phy@12100000 {
		compatible = "samsung,exynos5420-usbdrd-phy";
		reg = <0x12100000 0x100>;
		clocks = <&clock CLK_USBD300>, <&clock CLK_SCLK_USBPHY300>;
		clock-names = "phy", "ref";
		samsung,pmu-syscon = <&pmu_system_controller>;
		#phy-cells = <1>;
	};

	usbdrd3_1: usb@12400000 {
		compatible = "samsung,exynos5250-dwusb3";
		clocks = <&clock CLK_USBD301>;
		clock-names = "usbdrd30";
		#address-cells = <1>;
		#size-cells = <1>;
		ranges;

		dwc3 {
			compatible = "snps,dwc3";
			reg = <0x12400000 0x10000>;
			interrupts = <0 73 0>;
			phys = <&usbdrd_phy1 0>, <&usbdrd_phy1 1>;
			phy-names = "usb2-phy", "usb3-phy";
		};
	};

	usbdrd_phy1: phy@12500000 {
		compatible = "samsung,exynos5420-usbdrd-phy";
		reg = <0x12500000 0x100>;
		clocks = <&clock CLK_USBD301>, <&clock CLK_SCLK_USBPHY301>;
		clock-names = "phy", "ref";
		samsung,pmu-syscon = <&pmu_system_controller>;
		#phy-cells = <1>;
	};

	usbhost2: usb@12110000 {
		compatible = "samsung,exynos4210-ehci";
		reg = <0x12110000 0x100>;
		interrupts = <0 71 0>;

		clocks = <&clock CLK_USBH20>;
		clock-names = "usbhost";
		#address-cells = <1>;
		#size-cells = <0>;
		port@0 {
			reg = <0>;
			phys = <&usb2_phy 1>;
		};
	};

	usbhost1: usb@12120000 {
		compatible = "samsung,exynos4210-ohci";
		reg = <0x12120000 0x100>;
		interrupts = <0 71 0>;

		clocks = <&clock CLK_USBH20>;
		clock-names = "usbhost";
		#address-cells = <1>;
		#size-cells = <0>;
		port@0 {
			reg = <0>;
			phys = <&usb2_phy 1>;
		};
	};

	usb2_phy: phy@12130000 {
		compatible = "samsung,exynos5250-usb2-phy";
		reg = <0x12130000 0x100>;
		clocks = <&clock CLK_USBH20>, <&clock CLK_SCLK_USBPHY300>;
		clock-names = "phy", "ref";
		#phy-cells = <1>;
		samsung,sysreg-phandle = <&sysreg_system_controller>;
		samsung,pmureg-phandle = <&pmu_system_controller>;
>>>>>>> 1a5700bc
	};
};<|MERGE_RESOLUTION|>--- conflicted
+++ resolved
@@ -786,8 +786,6 @@
 		interrupts = <0 112 0>;
 		clocks = <&clock CLK_SSS>;
 		clock-names = "secss";
-<<<<<<< HEAD
-=======
 	};
 
 	usbdrd3_0: usb@12000000 {
@@ -880,6 +878,5 @@
 		#phy-cells = <1>;
 		samsung,sysreg-phandle = <&sysreg_system_controller>;
 		samsung,pmureg-phandle = <&pmu_system_controller>;
->>>>>>> 1a5700bc
 	};
 };