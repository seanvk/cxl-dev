--- conflicted
+++ resolved
@@ -1,9 +1,5 @@
 obj-y		+= clk.o cpu.o cs.o gpio.o irq.o prom.o setup.o timer.o \
-<<<<<<< HEAD
-		   dev-dsp.o dev-enet.o dev-pcmcia.o dev-uart.o
-=======
 		   dev-dsp.o dev-enet.o dev-pcmcia.o dev-uart.o dev-wdt.o
->>>>>>> 22763c5c
 obj-$(CONFIG_EARLY_PRINTK)	+= early_printk.o
 
 obj-y		+= boards/
