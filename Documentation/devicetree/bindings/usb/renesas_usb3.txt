Renesas Electronics USB3.0 Peripheral driver

Required properties:
  - compatible: Must contain one of the following:
	- "renesas,r8a774a1-usb3-peri"
	- "renesas,r8a7795-usb3-peri"
	- "renesas,r8a7796-usb3-peri"
	- "renesas,r8a77965-usb3-peri"
<<<<<<< HEAD
=======
	- "renesas,r8a77990-usb3-peri"
>>>>>>> 3b766f45
	- "renesas,rcar-gen3-usb3-peri" for a generic R-Car Gen3 or RZ/G2
	  compatible device

    When compatible with the generic version, nodes must list the
    SoC-specific version corresponding to the platform first
    followed by the generic version.

  - reg: Base address and length of the register for the USB3.0 Peripheral
  - interrupts: Interrupt specifier for the USB3.0 Peripheral
  - clocks: clock phandle and specifier pair

Optional properties:
  - phys: phandle + phy specifier pair
  - phy-names: must be "usb"

Example of R-Car H3 ES1.x:
	usb3_peri0: usb@ee020000 {
		compatible = "renesas,r8a7795-usb3-peri",
			     "renesas,rcar-gen3-usb3-peri";
		reg = <0 0xee020000 0 0x400>;
		interrupts = <GIC_SPI 104 IRQ_TYPE_LEVEL_HIGH>;
		clocks = <&cpg CPG_MOD 328>;
	};

	usb3_peri1: usb@ee060000 {
		compatible = "renesas,r8a7795-usb3-peri",
			     "renesas,rcar-gen3-usb3-peri";
		reg = <0 0xee060000 0 0x400>;
		interrupts = <GIC_SPI 100 IRQ_TYPE_LEVEL_HIGH>;
		clocks = <&cpg CPG_MOD 327>;
	};<|MERGE_RESOLUTION|>--- conflicted
+++ resolved
@@ -6,10 +6,7 @@
 	- "renesas,r8a7795-usb3-peri"
 	- "renesas,r8a7796-usb3-peri"
 	- "renesas,r8a77965-usb3-peri"
-<<<<<<< HEAD
-=======
 	- "renesas,r8a77990-usb3-peri"
->>>>>>> 3b766f45
 	- "renesas,rcar-gen3-usb3-peri" for a generic R-Car Gen3 or RZ/G2
 	  compatible device
 
