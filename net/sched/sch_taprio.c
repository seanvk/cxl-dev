--- conflicted
+++ resolved
@@ -774,10 +774,7 @@
 	[TCA_TAPRIO_ATTR_SCHED_CYCLE_TIME]           = { .type = NLA_S64 },
 	[TCA_TAPRIO_ATTR_SCHED_CYCLE_TIME_EXTENSION] = { .type = NLA_S64 },
 	[TCA_TAPRIO_ATTR_FLAGS]                      = { .type = NLA_U32 },
-<<<<<<< HEAD
-=======
 	[TCA_TAPRIO_ATTR_TXTIME_DELAY]		     = { .type = NLA_U32 },
->>>>>>> 77a36a3a
 };
 
 static int fill_sched_entry(struct nlattr **tb, struct sched_entry *entry,
