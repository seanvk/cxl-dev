--- conflicted
+++ resolved
@@ -196,27 +196,6 @@
 {
 	unsigned int h = hash_by_src(net, tuple);
 	const struct nf_conn *ct;
-<<<<<<< HEAD
-	struct nf_nat_conn_key key = {
-		.net = net,
-		.tuple = tuple,
-		.zone = zone
-	};
-	struct rhlist_head *hl, *h;
-
-	hl = rhltable_lookup(&nf_nat_bysource_table, &key,
-			     nf_nat_bysource_params);
-
-	rhl_for_each_entry_rcu(ct, h, hl, nat_bysource) {
-		nf_ct_invert_tuplepr(result,
-				     &ct->tuplehash[IP_CT_DIR_REPLY].tuple);
-		result->dst = tuple->dst;
-
-		if (in_range(l3proto, l4proto, result, range))
-			return 1;
-	}
-
-=======
 
 	hlist_for_each_entry_rcu(ct, &nf_nat_bysource[h], nat_bysource) {
 		if (same_src(ct, tuple) &&
@@ -231,7 +210,6 @@
 				return 1;
 		}
 	}
->>>>>>> bb176f67
 	return 0;
 }
 
@@ -843,12 +821,9 @@
 		return ret;
 	}
 
-<<<<<<< HEAD
-=======
 	for (i = 0; i < CONNTRACK_LOCKS; i++)
 		spin_lock_init(&nf_nat_locks[i]);
 
->>>>>>> bb176f67
 	nf_ct_helper_expectfn_register(&follow_master_nat);
 
 	BUG_ON(nfnetlink_parse_nat_setup_hook != NULL);
