--- conflicted
+++ resolved
@@ -891,12 +891,6 @@
 }
 
 int perf_evlist__parse_sample(struct perf_evlist *evlist, union perf_event *event,
-<<<<<<< HEAD
-			      struct perf_sample *sample, bool swapped)
-{
-	struct perf_evsel *e = list_entry(evlist->entries.next, struct perf_evsel, node);
-	return perf_evsel__parse_sample(e, event, sample, swapped);
-=======
 			      struct perf_sample *sample)
 {
 	struct perf_evsel *evsel = perf_evlist__first(evlist);
@@ -914,5 +908,4 @@
 	}
 
 	return printed + fprintf(fp, "\n");;
->>>>>>> 4a8e43fe
 }