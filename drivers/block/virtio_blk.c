--- conflicted
+++ resolved
@@ -59,7 +59,6 @@
 #endif
 	struct virtio_blk_outhdr out_hdr;
 	u8 status;
-	u8 sense[SCSI_SENSE_BUFFERSIZE];
 	struct scatterlist sg[];
 };
 
@@ -165,17 +164,6 @@
 			sgs[num_out + num_in++] = data_sg;
 	}
 
-<<<<<<< HEAD
-	if (type == cpu_to_virtio32(vq->vdev, VIRTIO_BLK_T_SCSI_CMD)) {
-		memcpy(vbr->sense, vbr->req->sense, SCSI_SENSE_BUFFERSIZE);
-		sg_init_one(&sense, vbr->sense, SCSI_SENSE_BUFFERSIZE);
-		sgs[num_out + num_in++] = &sense;
-		sg_init_one(&inhdr, &vbr->in_hdr, sizeof(vbr->in_hdr));
-		sgs[num_out + num_in++] = &inhdr;
-	}
-
-=======
->>>>>>> 7520872c
 	sg_init_one(&status, &vbr->status, sizeof(vbr->status));
 	sgs[num_out + num_in++] = &status;
 
