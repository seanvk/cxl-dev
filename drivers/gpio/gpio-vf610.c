--- conflicted
+++ resolved
@@ -243,10 +243,7 @@
 	struct device_node *np = dev->of_node;
 	struct vf610_gpio_port *port;
 	struct gpio_chip *gc;
-<<<<<<< HEAD
-=======
 	struct irq_chip *ic;
->>>>>>> 0ecfebd2
 	int i;
 	int ret;
 
@@ -267,22 +264,15 @@
 	if (port->irq < 0)
 		return port->irq;
 
-<<<<<<< HEAD
-	port->clk_port = devm_clk_get(&pdev->dev, "port");
-=======
 	port->clk_port = devm_clk_get(dev, "port");
->>>>>>> 0ecfebd2
 	if (!IS_ERR(port->clk_port)) {
 		ret = clk_prepare_enable(port->clk_port);
 		if (ret)
 			return ret;
-<<<<<<< HEAD
-=======
 		ret = devm_add_action_or_reset(dev, vf610_gpio_disable_clk,
 					       port->clk_port);
 		if (ret)
 			return ret;
->>>>>>> 0ecfebd2
 	} else if (port->clk_port == ERR_PTR(-EPROBE_DEFER)) {
 		/*
 		 * Percolate deferrals, for anything else,
@@ -291,22 +281,6 @@
 		return PTR_ERR(port->clk_port);
 	}
 
-<<<<<<< HEAD
-	port->clk_gpio = devm_clk_get(&pdev->dev, "gpio");
-	if (!IS_ERR(port->clk_gpio)) {
-		ret = clk_prepare_enable(port->clk_gpio);
-		if (ret) {
-			clk_disable_unprepare(port->clk_port);
-			return ret;
-		}
-	} else if (port->clk_gpio == ERR_PTR(-EPROBE_DEFER)) {
-		clk_disable_unprepare(port->clk_port);
-		return PTR_ERR(port->clk_gpio);
-	}
-
-	platform_set_drvdata(pdev, port);
-
-=======
 	port->clk_gpio = devm_clk_get(dev, "gpio");
 	if (!IS_ERR(port->clk_gpio)) {
 		ret = clk_prepare_enable(port->clk_gpio);
@@ -320,7 +294,6 @@
 		return PTR_ERR(port->clk_gpio);
 	}
 
->>>>>>> 0ecfebd2
 	gc = &port->gc;
 	gc->of_node = np;
 	gc->parent = dev;
@@ -365,26 +338,12 @@
 	return 0;
 }
 
-static int vf610_gpio_remove(struct platform_device *pdev)
-{
-	struct vf610_gpio_port *port = platform_get_drvdata(pdev);
-
-	gpiochip_remove(&port->gc);
-	if (!IS_ERR(port->clk_port))
-		clk_disable_unprepare(port->clk_port);
-	if (!IS_ERR(port->clk_gpio))
-		clk_disable_unprepare(port->clk_gpio);
-
-	return 0;
-}
-
 static struct platform_driver vf610_gpio_driver = {
 	.driver		= {
 		.name	= "gpio-vf610",
 		.of_match_table = vf610_gpio_dt_ids,
 	},
 	.probe		= vf610_gpio_probe,
-	.remove		= vf610_gpio_remove,
 };
 
 builtin_platform_driver(vf610_gpio_driver);