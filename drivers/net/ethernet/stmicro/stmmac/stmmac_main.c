--- conflicted
+++ resolved
@@ -3535,7 +3535,6 @@
 		tx_done = stmmac_tx_clean(priv, budget, chan);
 	if (ch->has_rx)
 		rx_done = stmmac_rx(priv, budget, chan);
-<<<<<<< HEAD
 
 	work_done = max(rx_done, tx_done);
 	work_done = min(work_done, budget);
@@ -3543,15 +3542,6 @@
 	if (work_done < budget && napi_complete_done(napi, work_done)) {
 		int stat;
 
-=======
-
-	work_done = max(rx_done, tx_done);
-	work_done = min(work_done, budget);
-
-	if (work_done < budget && napi_complete_done(napi, work_done)) {
-		int stat;
-
->>>>>>> 3146089d
 		stmmac_enable_dma_irq(priv, priv->ioaddr, chan);
 		stat = stmmac_dma_interrupt_status(priv, priv->ioaddr,
 						   &priv->xstats, chan);
