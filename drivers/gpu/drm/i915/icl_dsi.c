--- conflicted
+++ resolved
@@ -25,16 +25,11 @@
  *   Jani Nikula <jani.nikula@intel.com>
  */
 
-<<<<<<< HEAD
-#include <drm/drm_mipi_dsi.h>
-#include <drm/drm_atomic_helper.h>
-=======
 #include <drm/drm_atomic_helper.h>
 #include <drm/drm_mipi_dsi.h>
 
 #include "intel_connector.h"
 #include "intel_ddi.h"
->>>>>>> 0ecfebd2
 #include "intel_dsi.h"
 #include "intel_panel.h"
 
@@ -262,273 +257,6 @@
 			tmp |= POST_CURSOR_2(0x0);
 			tmp |= CURSOR_COEFF(0x3f);
 			I915_WRITE(ICL_PORT_TX_DW4_LN(lane, port), tmp);
-		}
-	}
-}
-
-static void configure_dual_link_mode(struct intel_encoder *encoder,
-				     const struct intel_crtc_state *pipe_config)
-{
-	struct drm_i915_private *dev_priv = to_i915(encoder->base.dev);
-	struct intel_dsi *intel_dsi = enc_to_intel_dsi(&encoder->base);
-	u32 dss_ctl1;
-
-	dss_ctl1 = I915_READ(DSS_CTL1);
-	dss_ctl1 |= SPLITTER_ENABLE;
-	dss_ctl1 &= ~OVERLAP_PIXELS_MASK;
-	dss_ctl1 |= OVERLAP_PIXELS(intel_dsi->pixel_overlap);
-
-	if (intel_dsi->dual_link == DSI_DUAL_LINK_FRONT_BACK) {
-		const struct drm_display_mode *adjusted_mode =
-					&pipe_config->base.adjusted_mode;
-		u32 dss_ctl2;
-		u16 hactive = adjusted_mode->crtc_hdisplay;
-		u16 dl_buffer_depth;
-
-		dss_ctl1 &= ~DUAL_LINK_MODE_INTERLEAVE;
-		dl_buffer_depth = hactive / 2 + intel_dsi->pixel_overlap;
-
-		if (dl_buffer_depth > MAX_DL_BUFFER_TARGET_DEPTH)
-			DRM_ERROR("DL buffer depth exceed max value\n");
-
-		dss_ctl1 &= ~LEFT_DL_BUF_TARGET_DEPTH_MASK;
-		dss_ctl1 |= LEFT_DL_BUF_TARGET_DEPTH(dl_buffer_depth);
-		dss_ctl2 = I915_READ(DSS_CTL2);
-		dss_ctl2 &= ~RIGHT_DL_BUF_TARGET_DEPTH_MASK;
-		dss_ctl2 |= RIGHT_DL_BUF_TARGET_DEPTH(dl_buffer_depth);
-		I915_WRITE(DSS_CTL2, dss_ctl2);
-	} else {
-		/* Interleave */
-		dss_ctl1 |= DUAL_LINK_MODE_INTERLEAVE;
-	}
-
-	I915_WRITE(DSS_CTL1, dss_ctl1);
-}
-
-static inline int header_credits_available(struct drm_i915_private *dev_priv,
-					   enum transcoder dsi_trans)
-{
-	return (I915_READ(DSI_CMD_TXCTL(dsi_trans)) & FREE_HEADER_CREDIT_MASK)
-		>> FREE_HEADER_CREDIT_SHIFT;
-}
-
-static inline int payload_credits_available(struct drm_i915_private *dev_priv,
-					    enum transcoder dsi_trans)
-{
-	return (I915_READ(DSI_CMD_TXCTL(dsi_trans)) & FREE_PLOAD_CREDIT_MASK)
-		>> FREE_PLOAD_CREDIT_SHIFT;
-}
-
-static void wait_for_header_credits(struct drm_i915_private *dev_priv,
-				    enum transcoder dsi_trans)
-{
-	if (wait_for_us(header_credits_available(dev_priv, dsi_trans) >=
-			MAX_HEADER_CREDIT, 100))
-		DRM_ERROR("DSI header credits not released\n");
-}
-
-static void wait_for_payload_credits(struct drm_i915_private *dev_priv,
-				     enum transcoder dsi_trans)
-{
-	if (wait_for_us(payload_credits_available(dev_priv, dsi_trans) >=
-			MAX_PLOAD_CREDIT, 100))
-		DRM_ERROR("DSI payload credits not released\n");
-}
-
-static enum transcoder dsi_port_to_transcoder(enum port port)
-{
-	if (port == PORT_A)
-		return TRANSCODER_DSI_0;
-	else
-		return TRANSCODER_DSI_1;
-}
-
-static void wait_for_cmds_dispatched_to_panel(struct intel_encoder *encoder)
-{
-	struct drm_i915_private *dev_priv = to_i915(encoder->base.dev);
-	struct intel_dsi *intel_dsi = enc_to_intel_dsi(&encoder->base);
-	struct mipi_dsi_device *dsi;
-	enum port port;
-	enum transcoder dsi_trans;
-	int ret;
-
-	/* wait for header/payload credits to be released */
-	for_each_dsi_port(port, intel_dsi->ports) {
-		dsi_trans = dsi_port_to_transcoder(port);
-		wait_for_header_credits(dev_priv, dsi_trans);
-		wait_for_payload_credits(dev_priv, dsi_trans);
-	}
-
-	/* send nop DCS command */
-	for_each_dsi_port(port, intel_dsi->ports) {
-		dsi = intel_dsi->dsi_hosts[port]->device;
-		dsi->mode_flags |= MIPI_DSI_MODE_LPM;
-		dsi->channel = 0;
-		ret = mipi_dsi_dcs_nop(dsi);
-		if (ret < 0)
-			DRM_ERROR("error sending DCS NOP command\n");
-	}
-
-	/* wait for header credits to be released */
-	for_each_dsi_port(port, intel_dsi->ports) {
-		dsi_trans = dsi_port_to_transcoder(port);
-		wait_for_header_credits(dev_priv, dsi_trans);
-	}
-
-	/* wait for LP TX in progress bit to be cleared */
-	for_each_dsi_port(port, intel_dsi->ports) {
-		dsi_trans = dsi_port_to_transcoder(port);
-		if (wait_for_us(!(I915_READ(DSI_LP_MSG(dsi_trans)) &
-				  LPTX_IN_PROGRESS), 20))
-			DRM_ERROR("LPTX bit not cleared\n");
-	}
-}
-
-static bool add_payld_to_queue(struct intel_dsi_host *host, const u8 *data,
-			       u32 len)
-{
-	struct intel_dsi *intel_dsi = host->intel_dsi;
-	struct drm_i915_private *dev_priv = to_i915(intel_dsi->base.base.dev);
-	enum transcoder dsi_trans = dsi_port_to_transcoder(host->port);
-	int free_credits;
-	int i, j;
-
-	for (i = 0; i < len; i += 4) {
-		u32 tmp = 0;
-
-		free_credits = payload_credits_available(dev_priv, dsi_trans);
-		if (free_credits < 1) {
-			DRM_ERROR("Payload credit not available\n");
-			return false;
-		}
-
-		for (j = 0; j < min_t(u32, len - i, 4); j++)
-			tmp |= *data++ << 8 * j;
-
-		I915_WRITE(DSI_CMD_TXPYLD(dsi_trans), tmp);
-	}
-
-	return true;
-}
-
-static int dsi_send_pkt_hdr(struct intel_dsi_host *host,
-			    struct mipi_dsi_packet pkt, bool enable_lpdt)
-{
-	struct intel_dsi *intel_dsi = host->intel_dsi;
-	struct drm_i915_private *dev_priv = to_i915(intel_dsi->base.base.dev);
-	enum transcoder dsi_trans = dsi_port_to_transcoder(host->port);
-	u32 tmp;
-	int free_credits;
-
-	/* check if header credit available */
-	free_credits = header_credits_available(dev_priv, dsi_trans);
-	if (free_credits < 1) {
-		DRM_ERROR("send pkt header failed, not enough hdr credits\n");
-		return -1;
-	}
-
-	tmp = I915_READ(DSI_CMD_TXHDR(dsi_trans));
-
-	if (pkt.payload)
-		tmp |= PAYLOAD_PRESENT;
-	else
-		tmp &= ~PAYLOAD_PRESENT;
-
-	tmp &= ~VBLANK_FENCE;
-
-	if (enable_lpdt)
-		tmp |= LP_DATA_TRANSFER;
-
-	tmp &= ~(PARAM_WC_MASK | VC_MASK | DT_MASK);
-	tmp |= ((pkt.header[0] & VC_MASK) << VC_SHIFT);
-	tmp |= ((pkt.header[0] & DT_MASK) << DT_SHIFT);
-	tmp |= (pkt.header[1] << PARAM_WC_LOWER_SHIFT);
-	tmp |= (pkt.header[2] << PARAM_WC_UPPER_SHIFT);
-	I915_WRITE(DSI_CMD_TXHDR(dsi_trans), tmp);
-
-	return 0;
-}
-
-static int dsi_send_pkt_payld(struct intel_dsi_host *host,
-			      struct mipi_dsi_packet pkt)
-{
-	/* payload queue can accept *256 bytes*, check limit */
-	if (pkt.payload_length > MAX_PLOAD_CREDIT * 4) {
-		DRM_ERROR("payload size exceeds max queue limit\n");
-		return -1;
-	}
-
-	/* load data into command payload queue */
-	if (!add_payld_to_queue(host, pkt.payload,
-				pkt.payload_length)) {
-		DRM_ERROR("adding payload to queue failed\n");
-		return -1;
-	}
-
-	return 0;
-}
-
-static void dsi_program_swing_and_deemphasis(struct intel_encoder *encoder)
-{
-	struct drm_i915_private *dev_priv = to_i915(encoder->base.dev);
-	struct intel_dsi *intel_dsi = enc_to_intel_dsi(&encoder->base);
-	enum port port;
-	u32 tmp;
-	int lane;
-
-	for_each_dsi_port(port, intel_dsi->ports) {
-
-		/*
-		 * Program voltage swing and pre-emphasis level values as per
-		 * table in BSPEC under DDI buffer programing
-		 */
-		tmp = I915_READ(ICL_PORT_TX_DW5_LN0(port));
-		tmp &= ~(SCALING_MODE_SEL_MASK | RTERM_SELECT_MASK);
-		tmp |= SCALING_MODE_SEL(0x2);
-		tmp |= TAP2_DISABLE | TAP3_DISABLE;
-		tmp |= RTERM_SELECT(0x6);
-		I915_WRITE(ICL_PORT_TX_DW5_GRP(port), tmp);
-
-		tmp = I915_READ(ICL_PORT_TX_DW5_AUX(port));
-		tmp &= ~(SCALING_MODE_SEL_MASK | RTERM_SELECT_MASK);
-		tmp |= SCALING_MODE_SEL(0x2);
-		tmp |= TAP2_DISABLE | TAP3_DISABLE;
-		tmp |= RTERM_SELECT(0x6);
-		I915_WRITE(ICL_PORT_TX_DW5_AUX(port), tmp);
-
-		tmp = I915_READ(ICL_PORT_TX_DW2_LN0(port));
-		tmp &= ~(SWING_SEL_LOWER_MASK | SWING_SEL_UPPER_MASK |
-			 RCOMP_SCALAR_MASK);
-		tmp |= SWING_SEL_UPPER(0x2);
-		tmp |= SWING_SEL_LOWER(0x2);
-		tmp |= RCOMP_SCALAR(0x98);
-		I915_WRITE(ICL_PORT_TX_DW2_GRP(port), tmp);
-
-		tmp = I915_READ(ICL_PORT_TX_DW2_AUX(port));
-		tmp &= ~(SWING_SEL_LOWER_MASK | SWING_SEL_UPPER_MASK |
-			 RCOMP_SCALAR_MASK);
-		tmp |= SWING_SEL_UPPER(0x2);
-		tmp |= SWING_SEL_LOWER(0x2);
-		tmp |= RCOMP_SCALAR(0x98);
-		I915_WRITE(ICL_PORT_TX_DW2_AUX(port), tmp);
-
-		tmp = I915_READ(ICL_PORT_TX_DW4_AUX(port));
-		tmp &= ~(POST_CURSOR_1_MASK | POST_CURSOR_2_MASK |
-			 CURSOR_COEFF_MASK);
-		tmp |= POST_CURSOR_1(0x0);
-		tmp |= POST_CURSOR_2(0x0);
-		tmp |= CURSOR_COEFF(0x3f);
-		I915_WRITE(ICL_PORT_TX_DW4_AUX(port), tmp);
-
-		for (lane = 0; lane <= 3; lane++) {
-			/* Bspec: must not use GRP register for write */
-			tmp = I915_READ(ICL_PORT_TX_DW4_LN(port, lane));
-			tmp &= ~(POST_CURSOR_1_MASK | POST_CURSOR_2_MASK |
-				 CURSOR_COEFF_MASK);
-			tmp |= POST_CURSOR_1(0x0);
-			tmp |= POST_CURSOR_2(0x0);
-			tmp |= CURSOR_COEFF(0x3f);
-			I915_WRITE(ICL_PORT_TX_DW4_LN(port, lane), tmp);
 		}
 	}
 }
@@ -675,19 +403,11 @@
 		tmp &= ~LOADGEN_SELECT;
 		I915_WRITE(ICL_PORT_TX_DW4_AUX(port), tmp);
 		for (lane = 0; lane <= 3; lane++) {
-<<<<<<< HEAD
-			tmp = I915_READ(ICL_PORT_TX_DW4_LN(port, lane));
-			tmp &= ~LOADGEN_SELECT;
-			if (lane != 2)
-				tmp |= LOADGEN_SELECT;
-			I915_WRITE(ICL_PORT_TX_DW4_LN(port, lane), tmp);
-=======
 			tmp = I915_READ(ICL_PORT_TX_DW4_LN(lane, port));
 			tmp &= ~LOADGEN_SELECT;
 			if (lane != 2)
 				tmp |= LOADGEN_SELECT;
 			I915_WRITE(ICL_PORT_TX_DW4_LN(lane, port), tmp);
->>>>>>> 0ecfebd2
 		}
 	}
 
@@ -1160,12 +880,8 @@
 		I915_WRITE(PIPECONF(dsi_trans), tmp);
 
 		/* wait for transcoder to be enabled */
-<<<<<<< HEAD
-		if (intel_wait_for_register(dev_priv, PIPECONF(dsi_trans),
-=======
 		if (intel_wait_for_register(&dev_priv->uncore,
 					    PIPECONF(dsi_trans),
->>>>>>> 0ecfebd2
 					    I965_PIPECONF_ACTIVE,
 					    I965_PIPECONF_ACTIVE, 10))
 			DRM_ERROR("DSI transcoder not enabled\n");
@@ -1248,7 +964,6 @@
 
 	/* Step 4l: Gate DDI clocks */
 	gen11_dsi_gate_clocks(encoder);
-<<<<<<< HEAD
 }
 
 static void gen11_dsi_powerup_panel(struct intel_encoder *encoder)
@@ -1290,49 +1005,6 @@
 	wait_for_cmds_dispatched_to_panel(encoder);
 }
 
-=======
-}
-
-static void gen11_dsi_powerup_panel(struct intel_encoder *encoder)
-{
-	struct drm_i915_private *dev_priv = to_i915(encoder->base.dev);
-	struct intel_dsi *intel_dsi = enc_to_intel_dsi(&encoder->base);
-	struct mipi_dsi_device *dsi;
-	enum port port;
-	enum transcoder dsi_trans;
-	u32 tmp;
-	int ret;
-
-	/* set maximum return packet size */
-	for_each_dsi_port(port, intel_dsi->ports) {
-		dsi_trans = dsi_port_to_transcoder(port);
-
-		/*
-		 * FIXME: This uses the number of DW's currently in the payload
-		 * receive queue. This is probably not what we want here.
-		 */
-		tmp = I915_READ(DSI_CMD_RXCTL(dsi_trans));
-		tmp &= NUMBER_RX_PLOAD_DW_MASK;
-		/* multiply "Number Rx Payload DW" by 4 to get max value */
-		tmp = tmp * 4;
-		dsi = intel_dsi->dsi_hosts[port]->device;
-		ret = mipi_dsi_set_maximum_return_packet_size(dsi, tmp);
-		if (ret < 0)
-			DRM_ERROR("error setting max return pkt size%d\n", tmp);
-	}
-
-	/* panel power on related mipi dsi vbt sequences */
-	intel_dsi_vbt_exec_sequence(intel_dsi, MIPI_SEQ_POWER_ON);
-	intel_dsi_msleep(intel_dsi, intel_dsi->panel_on_delay);
-	intel_dsi_vbt_exec_sequence(intel_dsi, MIPI_SEQ_DEASSERT_RESET);
-	intel_dsi_vbt_exec_sequence(intel_dsi, MIPI_SEQ_INIT_OTP);
-	intel_dsi_vbt_exec_sequence(intel_dsi, MIPI_SEQ_DISPLAY_ON);
-
-	/* ensure all panel commands dispatched before enabling transcoder */
-	wait_for_cmds_dispatched_to_panel(encoder);
-}
-
->>>>>>> 0ecfebd2
 static void gen11_dsi_pre_pll_enable(struct intel_encoder *encoder,
 				     const struct intel_crtc_state *pipe_config,
 				     const struct drm_connector_state *conn_state)
@@ -1387,12 +1059,8 @@
 		I915_WRITE(PIPECONF(dsi_trans), tmp);
 
 		/* wait for transcoder to be disabled */
-<<<<<<< HEAD
-		if (intel_wait_for_register(dev_priv, PIPECONF(dsi_trans),
-=======
 		if (intel_wait_for_register(&dev_priv->uncore,
 					    PIPECONF(dsi_trans),
->>>>>>> 0ecfebd2
 					    I965_PIPECONF_ACTIVE, 0, 50))
 			DRM_ERROR("DSI trancoder not disabled\n");
 	}
@@ -1484,21 +1152,11 @@
 		intel_wakeref_t wakeref;
 
 		wakeref = fetch_and_zero(&intel_dsi->io_wakeref[port]);
-<<<<<<< HEAD
-		if (wakeref) {
-			intel_display_power_put(dev_priv,
-						port == PORT_A ?
-						POWER_DOMAIN_PORT_DDI_A_IO :
-						POWER_DOMAIN_PORT_DDI_B_IO,
-						wakeref);
-		}
-=======
 		intel_display_power_put(dev_priv,
 					port == PORT_A ?
 					POWER_DOMAIN_PORT_DDI_A_IO :
 					POWER_DOMAIN_PORT_DDI_B_IO,
 					wakeref);
->>>>>>> 0ecfebd2
 	}
 
 	/* set mode to DDI */
@@ -1540,18 +1198,10 @@
 {
 	struct drm_i915_private *dev_priv = to_i915(encoder->base.dev);
 	struct intel_dsi *intel_dsi = enc_to_intel_dsi(&encoder->base);
-<<<<<<< HEAD
-	u32 pll_id;
-
-	/* FIXME: adapt icl_ddi_clock_get() for DSI and use that? */
-	pll_id = intel_get_shared_dpll_id(dev_priv, pipe_config->shared_dpll);
-	pipe_config->port_clock = cnl_calc_wrpll_link(dev_priv, pll_id);
-=======
 
 	/* FIXME: adapt icl_ddi_clock_get() for DSI and use that? */
 	pipe_config->port_clock =
 		cnl_calc_wrpll_link(dev_priv, &pipe_config->dpll_hw_state);
->>>>>>> 0ecfebd2
 	pipe_config->base.adjusted_mode.crtc_clock = intel_dsi->pclk;
 	pipe_config->output_types |= BIT(INTEL_OUTPUT_DSI);
 }
@@ -1720,11 +1370,7 @@
 	struct intel_encoder *encoder;
 	struct intel_connector *intel_connector;
 	struct drm_connector *connector;
-<<<<<<< HEAD
-	struct drm_display_mode *scan, *fixed_mode = NULL;
-=======
 	struct drm_display_mode *fixed_mode;
->>>>>>> 0ecfebd2
 	enum port port;
 
 	if (!intel_bios_is_dsi_present(dev_priv, &port))
@@ -1774,20 +1420,8 @@
 	/* attach connector to encoder */
 	intel_connector_attach_encoder(intel_connector, encoder);
 
-<<<<<<< HEAD
-	/* fill mode info from VBT */
-	mutex_lock(&dev->mode_config.mutex);
-	intel_dsi_vbt_get_modes(intel_dsi);
-	list_for_each_entry(scan, &connector->probed_modes, head) {
-		if (scan->type & DRM_MODE_TYPE_PREFERRED) {
-			fixed_mode = drm_mode_duplicate(dev, scan);
-			break;
-		}
-	}
-=======
 	mutex_lock(&dev->mode_config.mutex);
 	fixed_mode = intel_panel_vbt_fixed_mode(intel_connector);
->>>>>>> 0ecfebd2
 	mutex_unlock(&dev->mode_config.mutex);
 
 	if (!fixed_mode) {
@@ -1795,18 +1429,9 @@
 		goto err;
 	}
 
-<<<<<<< HEAD
-	connector->display_info.width_mm = fixed_mode->width_mm;
-	connector->display_info.height_mm = fixed_mode->height_mm;
 	intel_panel_init(&intel_connector->panel, fixed_mode, NULL);
 	intel_panel_setup_backlight(connector, INVALID_PIPE);
 
-
-=======
-	intel_panel_init(&intel_connector->panel, fixed_mode, NULL);
-	intel_panel_setup_backlight(connector, INVALID_PIPE);
-
->>>>>>> 0ecfebd2
 	if (dev_priv->vbt.dsi.config->dual_link)
 		intel_dsi->ports = BIT(PORT_A) | BIT(PORT_B);
 	else
